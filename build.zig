--- conflicted
+++ resolved
@@ -4,17 +4,7 @@
 const fs = std.fs;
 const mem = std.mem;
 
-<<<<<<< HEAD
-const Scanner = @import("zig-wayland").Scanner;
-
-/// While a river release is in development, this string should contain the version in development
-/// with the "-dev" suffix.
-/// When a release is tagged, the "-dev" suffix should be removed for the commit that gets tagged.
-/// Directly after the tagged commit, the version should be bumped and the "-dev" suffix added.
-const version = "0.4.0-dev";
-=======
 const Scanner = @import("wayland").Scanner;
->>>>>>> b8ec0279
 
 pub fn build(b: *Build) !void {
     const target = b.standardTargetOptions(.{});
@@ -140,17 +130,10 @@
 
     const wayland = b.createModule(.{ .root_source_file = scanner.result });
 
-<<<<<<< HEAD
-    const xkbcommon = b.dependency("zig-xkbcommon", .{}).module("xkbcommon");
-    const pixman = b.dependency("zig-pixman", .{}).module("pixman");
-
-    const wlroots = b.dependency("zig-wlroots", .{}).module("wlroots");
-=======
     const xkbcommon = b.dependency("xkbcommon", .{}).module("xkbcommon");
     const pixman = b.dependency("pixman", .{}).module("pixman");
 
     const wlroots = b.dependency("wlroots", .{}).module("wlroots");
->>>>>>> b8ec0279
     wlroots.addImport("wayland", wayland);
     wlroots.addImport("xkbcommon", xkbcommon);
     wlroots.addImport("pixman", pixman);
@@ -159,11 +142,7 @@
     // exposed to the wlroots module for @cImport() to work. This seems to be
     // the best way to do so with the current std.Build API.
     wlroots.resolved_target = target;
-<<<<<<< HEAD
-    wlroots.linkSystemLibrary("wlroots-0.18", .{});
-=======
     wlroots.linkSystemLibrary("wlroots-0.19", .{});
->>>>>>> b8ec0279
 
     const flags = b.createModule(.{ .root_source_file = b.path("common/flags.zig") });
     const globber = b.createModule(.{ .root_source_file = b.path("common/globber.zig") });
@@ -184,11 +163,7 @@
         river.linkSystemLibrary("libevdev");
         river.linkSystemLibrary("libinput");
         river.linkSystemLibrary("wayland-server");
-<<<<<<< HEAD
-        river.linkSystemLibrary("wlroots-0.18");
-=======
         river.linkSystemLibrary("wlroots-0.19");
->>>>>>> b8ec0279
         river.linkSystemLibrary("xkbcommon");
         river.linkSystemLibrary("pixman-1");
 
