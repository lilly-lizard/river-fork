--- conflicted
+++ resolved
@@ -86,11 +86,7 @@
     lock_surface.surface_destroy.link.remove();
 
     // The wlr_surface may outlive the wlr_lock_surface so we must clean up the user data.
-<<<<<<< HEAD
-    lock_surface.wlr_lock_surface.surface.data = 0;
-=======
     lock_surface.wlr_lock_surface.surface.data = null;
->>>>>>> b8ec0279
 
     util.gpa.destroy(lock_surface);
 }
