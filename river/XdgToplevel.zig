// This file is part of river, a dynamic tiling wayland compositor.
//
// Copyright 2020 The River Developers
//
// This program is free software: you can redistribute it and/or modify
// it under the terms of the GNU General Public License as published by
// the Free Software Foundation, version 3.
//
// This program is distributed in the hope that it will be useful,
// but WITHOUT ANY WARRANTY; without even the implied warranty of
// MERCHANTABILITY or FITNESS FOR A PARTICULAR PURPOSE. See the
// GNU General Public License for more details.
//
// You should have received a copy of the GNU General Public License
// along with this program. If not, see <https://www.gnu.org/licenses/>.

const XdgToplevel = @This();

const std = @import("std");
const assert = std.debug.assert;
const math = std.math;
const wlr = @import("wlroots");
const wl = @import("wayland").server.wl;

const server = &@import("main.zig").server;
const util = @import("util.zig");

const Output = @import("Output.zig");
const Seat = @import("Seat.zig");
const XdgPopup = @import("XdgPopup.zig");
const View = @import("View.zig");
const XdgDecoration = @import("XdgDecoration.zig");

const log = std.log.scoped(.xdg_shell);

/// TODO(zig): get rid of this and use @fieldParentPtr(), https://github.com/ziglang/zig/issues/6611
view: *View,

wlr_toplevel: *wlr.XdgToplevel,

decoration: ?XdgDecoration = null,

/// Initialized on map
geometry: wlr.Box = undefined,

configure_state: union(enum) {
    /// No configure has been sent since the last configure was acked.
    idle,
    /// A configure was sent with the given serial but has not yet been acked.
    inflight: u32,
    /// A configure was acked but the surface has not yet been committed.
    acked,
    /// A configure was acked and the surface was committed.
    committed,
    /// A configure was sent but not acked before the transaction timed out.
    timed_out: u32,
    /// A configure was sent and acked but not committed before the transaction timed out.
    timed_out_acked,
} = .idle,

// Listeners that are always active over the view's lifetime
destroy: wl.Listener(void) = wl.Listener(void).init(handleDestroy),
map: wl.Listener(void) = wl.Listener(void).init(handleMap),
unmap: wl.Listener(void) = wl.Listener(void).init(handleUnmap),
commit: wl.Listener(*wlr.Surface) = wl.Listener(*wlr.Surface).init(handleCommit),
new_popup: wl.Listener(*wlr.XdgPopup) = wl.Listener(*wlr.XdgPopup).init(handleNewPopup),

// Listeners that are only active while the view is mapped
ack_configure: wl.Listener(*wlr.XdgSurface.Configure) =
    wl.Listener(*wlr.XdgSurface.Configure).init(handleAckConfigure),
request_fullscreen: wl.Listener(void) = wl.Listener(void).init(handleRequestFullscreen),
request_move: wl.Listener(*wlr.XdgToplevel.event.Move) =
    wl.Listener(*wlr.XdgToplevel.event.Move).init(handleRequestMove),
request_resize: wl.Listener(*wlr.XdgToplevel.event.Resize) =
    wl.Listener(*wlr.XdgToplevel.event.Resize).init(handleRequestResize),
set_title: wl.Listener(void) = wl.Listener(void).init(handleSetTitle),
set_app_id: wl.Listener(void) = wl.Listener(void).init(handleSetAppId),

pub fn create(wlr_toplevel: *wlr.XdgToplevel) error{OutOfMemory}!void {
    const view = try View.create(.{ .toplevel = .{
        .view = undefined,
        .wlr_toplevel = wlr_toplevel,
    } });
    errdefer view.destroy(.assert);

    const toplevel = &view.impl.toplevel;

    // This listener must be added before the scene xdg surface is created.
    // Otherwise, the scene surface nodes will already be disabled by the unmap
    // listeners in the scene xdg surface and scene subsurface tree helpers
    // before our unmap listener is called.
    // However, we need the surface tree to be unchanged in our unmap listener
    // so that we can save the buffers for frame perfection.
    // TODO(wlroots) This is fragile, it would be good if wlroots gave us a
    // better alternative here.
    wlr_toplevel.base.surface.events.unmap.add(&toplevel.unmap);
    errdefer toplevel.unmap.link.remove();

    _ = try view.surface_tree.createSceneXdgSurface(wlr_toplevel.base);

    toplevel.view = view;

    wlr_toplevel.base.data = toplevel;
    wlr_toplevel.base.surface.data = &view.tree.node;

    // Add listeners that are active over the toplevel's entire lifetime
    wlr_toplevel.events.destroy.add(&toplevel.destroy);
    wlr_toplevel.base.surface.events.map.add(&toplevel.map);
    wlr_toplevel.base.surface.events.commit.add(&toplevel.commit);
    wlr_toplevel.base.events.new_popup.add(&toplevel.new_popup);
}

/// Send a configure event, applying the inflight state of the view.
pub fn configure(toplevel: *XdgToplevel) bool {
    switch (toplevel.configure_state) {
        .idle, .timed_out, .timed_out_acked => {},
        .inflight, .acked, .committed => unreachable,
    }

    defer switch (toplevel.configure_state) {
        .idle, .inflight, .acked => {},
        .timed_out, .timed_out_acked, .committed => unreachable,
    };

    const inflight = &toplevel.view.inflight;
    const current = &toplevel.view.current;

    const inflight_float = inflight.float or (inflight.output != null and inflight.output.?.layout == null);
    const current_float = current.float or (current.output != null and current.output.?.layout == null);

    // We avoid a special case for newly mapped views which we have not yet
    // configured by setting the current width/height to the initial width/height
    // of the view in handleMap().
    if (inflight.box.width == current.box.width and
        inflight.box.height == current.box.height and
        (inflight.focus != 0) == (current.focus != 0) and
        inflight.fullscreen == current.fullscreen and
        inflight_float == current_float and
        inflight.ssd == current.ssd and
        inflight.resizing == current.resizing)
    {
        // If no new configure is required, continue to track a timed out configure
        // from the previous transaction if any.
        switch (toplevel.configure_state) {
            .idle => return false,
            .timed_out => |serial| {
                toplevel.configure_state = .{ .inflight = serial };
                return true;
            },
            .timed_out_acked => {
                toplevel.configure_state = .acked;
                return true;
            },
            .inflight, .acked, .committed => unreachable,
        }
    }

    const wlr_toplevel = toplevel.wlr_toplevel;

    _ = wlr_toplevel.setActivated(inflight.focus != 0);
    _ = wlr_toplevel.setFullscreen(inflight.fullscreen);
    _ = wlr_toplevel.setResizing(inflight.resizing);

    if (inflight_float) {
        _ = wlr_toplevel.setTiled(.{ .top = false, .bottom = false, .left = false, .right = false });
    } else {
        _ = wlr_toplevel.setTiled(.{ .top = true, .bottom = true, .left = true, .right = true });
    }

    if (toplevel.decoration) |decoration| {
        _ = decoration.wlr_decoration.setMode(if (inflight.ssd) .server_side else .client_side);
    }

    // We need to call this wlroots function even if the inflight dimensions
    // match the current dimensions in order to prevent wlroots internal state
    // from getting out of sync in the case where a client has resized ittoplevel.
    const configure_serial = wlr_toplevel.setSize(inflight.box.width, inflight.box.height);

    // Only track configures with the transaction system if they affect the dimensions of the view.
    // If the configure state is not idle this means we are currently tracking a timed out
    // configure from a previous transaction and should instead track the newly sent configure.
    if (inflight.box.width == current.box.width and
        inflight.box.height == current.box.height and
        toplevel.configure_state == .idle)
    {
        return false;
    }

    toplevel.configure_state = .{
        .inflight = configure_serial,
    };

    return true;
}

pub fn destroyPopups(toplevel: XdgToplevel) void {
    var it = toplevel.wlr_toplevel.base.popups.safeIterator(.forward);
    while (it.next()) |wlr_xdg_popup| wlr_xdg_popup.destroy();
}

fn handleDestroy(listener: *wl.Listener(void)) void {
    const toplevel: *XdgToplevel = @fieldParentPtr("destroy", listener);

    // This can be be non-null here if the client commits a protocol error or
    // if it exits without destroying its wayland objects.
    if (toplevel.decoration) |*decoration| {
        decoration.deinit();
    }
    assert(toplevel.decoration == null);

    // Remove listeners that are active for the entire lifetime of the view
    toplevel.destroy.link.remove();
    toplevel.map.link.remove();
    toplevel.unmap.link.remove();
    toplevel.commit.link.remove();
    toplevel.new_popup.link.remove();

    // The wlr_surface may outlive the wlr_xdg_toplevel so we must clean up the user data.
<<<<<<< HEAD
    toplevel.wlr_toplevel.base.surface.data = 0;
=======
    toplevel.wlr_toplevel.base.surface.data = null;
>>>>>>> b8ec0279

    const view = toplevel.view;
    view.impl = .none;
    view.destroy(.lazy);
}

fn handleMap(listener: *wl.Listener(void)) void {
    const toplevel: *XdgToplevel = @fieldParentPtr("map", listener);
    const view = toplevel.view;

    // Add listeners that are only active while mapped
    toplevel.wlr_toplevel.base.events.ack_configure.add(&toplevel.ack_configure);
    toplevel.wlr_toplevel.events.request_fullscreen.add(&toplevel.request_fullscreen);
    toplevel.wlr_toplevel.events.request_move.add(&toplevel.request_move);
    toplevel.wlr_toplevel.events.request_resize.add(&toplevel.request_resize);
    toplevel.wlr_toplevel.events.set_title.add(&toplevel.set_title);
    toplevel.wlr_toplevel.events.set_app_id.add(&toplevel.set_app_id);

    toplevel.geometry = toplevel.wlr_toplevel.base.geometry;

    view.pending.box = .{
        .x = 0,
        .y = 0,
        .width = toplevel.geometry.width,
        .height = toplevel.geometry.height,
    };
    view.inflight.box = view.pending.box;
    view.current.box = view.pending.box;

    const state = &toplevel.wlr_toplevel.current;
    const has_fixed_size = state.min_width != 0 and state.min_height != 0 and
        (state.min_width == state.max_width or state.min_height == state.max_height);

    if (toplevel.wlr_toplevel.parent != null or has_fixed_size) {
        // If the toplevel.wlr_toplevel has a parent or has a fixed size make it float.
        // This will be overwritten in View.map() if the view is matched by a rule.
        view.pending.float = true;
    }

    toplevel.view.pending.fullscreen = toplevel.wlr_toplevel.requested.fullscreen;

    view.map() catch {
        log.err("out of memory", .{});
        toplevel.wlr_toplevel.resource.getClient().postNoMemory();
    };
}

/// Called when the surface is unmapped and will no longer be displayed.
fn handleUnmap(listener: *wl.Listener(void)) void {
    const toplevel: *XdgToplevel = @fieldParentPtr("unmap", listener);

    // Remove listeners that are only active while mapped
    toplevel.ack_configure.link.remove();
    toplevel.request_fullscreen.link.remove();
    toplevel.request_move.link.remove();
    toplevel.request_resize.link.remove();
    toplevel.set_title.link.remove();
    toplevel.set_app_id.link.remove();

    toplevel.view.unmap();
}

fn handleNewPopup(listener: *wl.Listener(*wlr.XdgPopup), wlr_xdg_popup: *wlr.XdgPopup) void {
    const toplevel: *XdgToplevel = @fieldParentPtr("new_popup", listener);

    XdgPopup.create(wlr_xdg_popup, toplevel.view.popup_tree, toplevel.view.popup_tree) catch {
        wlr_xdg_popup.resource.postNoMemory();
        return;
    };
}

fn handleAckConfigure(
    listener: *wl.Listener(*wlr.XdgSurface.Configure),
    acked_configure: *wlr.XdgSurface.Configure,
) void {
    const toplevel: *XdgToplevel = @fieldParentPtr("ack_configure", listener);
    switch (toplevel.configure_state) {
        .inflight => |serial| if (acked_configure.serial == serial) {
            toplevel.configure_state = .acked;
        },
        .timed_out => |serial| if (acked_configure.serial == serial) {
            toplevel.configure_state = .timed_out_acked;
        },
        .acked, .idle, .committed, .timed_out_acked => {},
    }
}

fn handleCommit(listener: *wl.Listener(*wlr.Surface), _: *wlr.Surface) void {
    const toplevel: *XdgToplevel = @fieldParentPtr("commit", listener);
    const view = toplevel.view;

    if (toplevel.wlr_toplevel.base.initial_commit) {
        _ = toplevel.wlr_toplevel.setWmCapabilities(.{ .fullscreen = true });

        if (toplevel.decoration) |decoration| {
            const ssd = server.config.rules.ssd.match(toplevel.view) orelse
                (decoration.wlr_decoration.requested_mode != .client_side);
            _ = decoration.wlr_decoration.setMode(if (ssd) .server_side else .client_side);
            toplevel.view.pending.ssd = ssd;
        }

        return;
    }

    if (!view.mapped) {
        return;
    }

    {
        const state = &toplevel.wlr_toplevel.current;
        view.constraints = .{
            .min_width = @max(state.min_width, 1),
            .max_width = if (state.max_width > 0) @intCast(state.max_width) else math.maxInt(u31),
            .min_height = @max(state.min_height, 1),
            .max_height = if (state.max_height > 0) @intCast(state.max_height) else math.maxInt(u31),
        };
    }

    switch (toplevel.configure_state) {
        .idle, .committed, .timed_out => {
            const old_geometry = toplevel.geometry;
<<<<<<< HEAD
            toplevel.wlr_toplevel.base.getGeometry(&toplevel.geometry);
=======
            toplevel.geometry = toplevel.wlr_toplevel.base.geometry;
>>>>>>> b8ec0279

            const size_changed = toplevel.geometry.width != old_geometry.width or
                toplevel.geometry.height != old_geometry.height;
            const no_layout = view.current.output != null and view.current.output.?.layout == null;

            if (size_changed) {
                log.debug(
                    "client initiated size change: {}x{} -> {}x{}",
                    .{ old_geometry.width, old_geometry.height, toplevel.geometry.width, toplevel.geometry.height },
                );
                if (!(view.current.float or no_layout) and !view.current.fullscreen) {
                    // It seems that a disappointingly high number of clients have a buggy
                    // response to configure events. They ack the configure immediately but then
                    // proceed to make one or more wl_surface.commit requests with the old size
                    // before updating the size of the surface. This obviously makes river's
                    // efforts towards frame perfection futile for such clients. However, in the
                    // interest of best serving river's users we will fix up their size here after
                    // logging a shame message.
                    log.err("client with app-id '{s}' is buggy and initiated size change while tiled or fullscreen, shame on it", .{
                        view.getAppId() orelse "",
                    });
                }

                view.inflight.box.width = toplevel.geometry.width;
                view.inflight.box.height = toplevel.geometry.height;
                view.pending.box.width = toplevel.geometry.width;
                view.pending.box.height = toplevel.geometry.height;
                view.current = view.inflight;
                view.updateSceneState();
            } else if (old_geometry.x != toplevel.geometry.x or
                old_geometry.y != toplevel.geometry.y)
            {
                // We need to update the surface clip box to reflect the geometry change.
                view.updateSceneState();
            }
        },
        // If the client has not yet acked our configure, we need to send a
        // frame done event so that it commits another buffer. These
        // buffers won't be rendered since we are still rendering our
        // stashed buffer from when the transaction started.
        .inflight => view.sendFrameDone(),
        .acked, .timed_out_acked => {
<<<<<<< HEAD
            toplevel.wlr_toplevel.base.getGeometry(&toplevel.geometry);
=======
            toplevel.geometry = toplevel.wlr_toplevel.base.geometry;
>>>>>>> b8ec0279

            if (view.inflight.resizing) {
                view.resizeUpdatePosition(toplevel.geometry.width, toplevel.geometry.height);
            }

            view.inflight.box.width = toplevel.geometry.width;
            view.inflight.box.height = toplevel.geometry.height;
            view.pending.box.width = toplevel.geometry.width;
            view.pending.box.height = toplevel.geometry.height;

            switch (toplevel.configure_state) {
                .acked => {
                    toplevel.configure_state = .committed;
                    server.root.notifyConfigured();
                },
                .timed_out_acked => {
                    toplevel.configure_state = .idle;
                    view.current = view.inflight;
                    view.updateSceneState();
                },
                else => unreachable,
            }
        },
    }
}

/// Called when the client asks to be fullscreened. We always honor the request
/// for now, perhaps it should be denied in some cases in the future.
fn handleRequestFullscreen(listener: *wl.Listener(void)) void {
    const toplevel: *XdgToplevel = @fieldParentPtr("request_fullscreen", listener);
    if (toplevel.view.pending.fullscreen != toplevel.wlr_toplevel.requested.fullscreen) {
        toplevel.view.pending.fullscreen = toplevel.wlr_toplevel.requested.fullscreen;
        server.root.applyPending();
    }
}

fn handleRequestMove(
    listener: *wl.Listener(*wlr.XdgToplevel.event.Move),
    event: *wlr.XdgToplevel.event.Move,
) void {
    const toplevel: *XdgToplevel = @fieldParentPtr("request_move", listener);
<<<<<<< HEAD
    const seat: *Seat = @ptrFromInt(event.seat.seat.data);
=======
    const seat: *Seat = @alignCast(@ptrCast(event.seat.seat.data));
>>>>>>> b8ec0279
    const view = toplevel.view;

    if (view.pending.fullscreen) return;

    if (view.current.output) |current_output| {
        if (view.current.tags & current_output.current.tags == 0) return;
    }
    if (view.pending.output) |pending_output| {
        if (!(view.pending.float or pending_output.layout == null)) return;
    }

    // Moving windows with touch or tablet tool is not yet supported.
    if (seat.wlr_seat.validatePointerGrabSerial(null, event.serial)) {
        switch (seat.cursor.mode) {
            .passthrough, .down => seat.cursor.startMove(view),
            .move, .resize => {},
        }
    }
}

fn handleRequestResize(listener: *wl.Listener(*wlr.XdgToplevel.event.Resize), event: *wlr.XdgToplevel.event.Resize) void {
    const toplevel: *XdgToplevel = @fieldParentPtr("request_resize", listener);
<<<<<<< HEAD
    const seat: *Seat = @ptrFromInt(event.seat.seat.data);
=======
    const seat: *Seat = @alignCast(@ptrCast(event.seat.seat.data));
>>>>>>> b8ec0279
    const view = toplevel.view;

    if (view.pending.fullscreen) return;

    if (view.current.output) |current_output| {
        if (view.current.tags & current_output.current.tags == 0) return;
    }
    if (view.pending.output) |pending_output| {
        if (!(view.pending.float or pending_output.layout == null)) return;
    }

    // Resizing windows with touch or tablet tool is not yet supported.
    if (seat.wlr_seat.validatePointerGrabSerial(null, event.serial)) {
        switch (seat.cursor.mode) {
            .passthrough, .down => seat.cursor.startResize(view, event.edges),
            .move, .resize => {},
        }
    }
}

/// Called when the client sets / updates its title
fn handleSetTitle(listener: *wl.Listener(void)) void {
    const toplevel: *XdgToplevel = @fieldParentPtr("set_title", listener);
    toplevel.view.notifyTitle();
}

/// Called when the client sets / updates its app_id
fn handleSetAppId(listener: *wl.Listener(void)) void {
    const toplevel: *XdgToplevel = @fieldParentPtr("set_app_id", listener);
    toplevel.view.notifyAppId();
}<|MERGE_RESOLUTION|>--- conflicted
+++ resolved
@@ -216,11 +216,7 @@
     toplevel.new_popup.link.remove();
 
     // The wlr_surface may outlive the wlr_xdg_toplevel so we must clean up the user data.
-<<<<<<< HEAD
-    toplevel.wlr_toplevel.base.surface.data = 0;
-=======
     toplevel.wlr_toplevel.base.surface.data = null;
->>>>>>> b8ec0279
 
     const view = toplevel.view;
     view.impl = .none;
@@ -342,11 +338,7 @@
     switch (toplevel.configure_state) {
         .idle, .committed, .timed_out => {
             const old_geometry = toplevel.geometry;
-<<<<<<< HEAD
-            toplevel.wlr_toplevel.base.getGeometry(&toplevel.geometry);
-=======
             toplevel.geometry = toplevel.wlr_toplevel.base.geometry;
->>>>>>> b8ec0279
 
             const size_changed = toplevel.geometry.width != old_geometry.width or
                 toplevel.geometry.height != old_geometry.height;
@@ -389,11 +381,7 @@
         // stashed buffer from when the transaction started.
         .inflight => view.sendFrameDone(),
         .acked, .timed_out_acked => {
-<<<<<<< HEAD
-            toplevel.wlr_toplevel.base.getGeometry(&toplevel.geometry);
-=======
             toplevel.geometry = toplevel.wlr_toplevel.base.geometry;
->>>>>>> b8ec0279
 
             if (view.inflight.resizing) {
                 view.resizeUpdatePosition(toplevel.geometry.width, toplevel.geometry.height);
@@ -435,11 +423,7 @@
     event: *wlr.XdgToplevel.event.Move,
 ) void {
     const toplevel: *XdgToplevel = @fieldParentPtr("request_move", listener);
-<<<<<<< HEAD
-    const seat: *Seat = @ptrFromInt(event.seat.seat.data);
-=======
     const seat: *Seat = @alignCast(@ptrCast(event.seat.seat.data));
->>>>>>> b8ec0279
     const view = toplevel.view;
 
     if (view.pending.fullscreen) return;
@@ -462,11 +446,7 @@
 
 fn handleRequestResize(listener: *wl.Listener(*wlr.XdgToplevel.event.Resize), event: *wlr.XdgToplevel.event.Resize) void {
     const toplevel: *XdgToplevel = @fieldParentPtr("request_resize", listener);
-<<<<<<< HEAD
-    const seat: *Seat = @ptrFromInt(event.seat.seat.data);
-=======
     const seat: *Seat = @alignCast(@ptrCast(event.seat.seat.data));
->>>>>>> b8ec0279
     const view = toplevel.view;
 
     if (view.pending.fullscreen) return;
