--- conflicted
+++ resolved
@@ -531,44 +531,17 @@
         error.CommitFailed => log.err("output commit failed for {s}", .{output.wlr_output.name}),
     };
 
-<<<<<<< HEAD
-    var now: posix.timespec = undefined;
-    posix.clock_gettime(posix.CLOCK.MONOTONIC, &now) catch @panic("CLOCK_MONOTONIC not supported");
-=======
     var now = posix.clock_gettime(.MONOTONIC) catch @panic("CLOCK_MONOTONIC not supported");
->>>>>>> b8ec0279
     scene_output.sendFrameDone(&now);
 }
 
 fn renderAndCommit(output: *Output, scene_output: *wlr.SceneOutput) !void {
-<<<<<<< HEAD
-    // TODO(wlroots): replace this with wlr_scene_output_needs_frame()
-    if (!output.wlr_output.needs_frame and !output.gamma_dirty and
-        !scene_output.pending_commit_damage.notEmpty())
-    {
-        return;
-    }
+    if (!scene_output.needsFrame()) return;
 
     var state = wlr.Output.State.init();
     defer state.finish();
 
     if (!scene_output.buildState(&state, null)) return error.CommitFailed;
-
-    if (output.gamma_dirty) {
-        const control = server.root.gamma_control_manager.getControl(output.wlr_output);
-        if (!wlr.GammaControlV1.apply(control, &state)) return error.OutOfMemory;
-
-        // TODO(wlroots): remove this isHeadless() workaround after upstream fix is available
-        // in a release: https://gitlab.freedesktop.org/wlroots/wlroots/-/merge_requests/4868
-        if (!output.wlr_output.testState(&state) or output.wlr_output.isHeadless()) {
-            wlr.GammaControlV1.sendFailedAndDestroy(control);
-            state.clearGammaLut();
-            // If the backend does not support gamma LUTs it will reject any
-            // state with the gamma LUT committed bit set even if the state
-            // has a null LUT. The wayland backend for example has this behavior.
-            state.committed.gamma_lut = false;
-        }
-    }
 
     if (output.current.fullscreen) |fullscreen| {
         if (fullscreen.allowTearing()) {
@@ -581,30 +554,6 @@
             }
         }
     }
-
-    if (!output.wlr_output.commitState(&state)) return error.CommitFailed;
-
-    output.gamma_dirty = false;
-=======
-    if (!scene_output.needsFrame()) return;
-
-    var state = wlr.Output.State.init();
-    defer state.finish();
-
-    if (!scene_output.buildState(&state, null)) return error.CommitFailed;
-
-    if (output.current.fullscreen) |fullscreen| {
-        if (fullscreen.allowTearing()) {
-            state.tearing_page_flip = true;
-            if (!output.wlr_output.testState(&state)) {
-                log.debug("tearing page flip test failed for {s}, retrying without tearing", .{
-                    output.wlr_output.name,
-                });
-                state.tearing_page_flip = false;
-            }
-        }
-    }
->>>>>>> b8ec0279
 
     if (!output.wlr_output.commitState(&state)) return error.CommitFailed;
 
