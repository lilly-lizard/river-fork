// This file is part of river, a dynamic tiling wayland compositor.
//
// Copyright 2022 The River Developers
//
// This program is free software: you can redistribute it and/or modify
// it under the terms of the GNU General Public License as published by
// the Free Software Foundation, version 3.
//
// This program is distributed in the hope that it will be useful,
// but WITHOUT ANY WARRANTY; without even the implied warranty of
// MERCHANTABILITY or FITNESS FOR A PARTICULAR PURPOSE. See the
// GNU General Public License for more details.
//
// You should have received a copy of the GNU General Public License
// along with this program. If not, see <https://www.gnu.org/licenses/>.

const IdleInhibitManager = @This();

const std = @import("std");
const wlr = @import("wlroots");
const wl = @import("wayland").server.wl;

const server = &@import("main.zig").server;
const util = @import("util.zig");

const IdleInhibitor = @import("IdleInhibitor.zig");
const SceneNodeData = @import("SceneNodeData.zig");
const View = @import("View.zig");

wlr_manager: *wlr.IdleInhibitManagerV1,
new_idle_inhibitor: wl.Listener(*wlr.IdleInhibitorV1) =
    wl.Listener(*wlr.IdleInhibitorV1).init(handleNewIdleInhibitor),
inhibitors: std.DoublyLinkedList(IdleInhibitor) = .{},

pub fn init(inhibit_manager: *IdleInhibitManager) !void {
    inhibit_manager.* = .{
        .wlr_manager = try wlr.IdleInhibitManagerV1.create(server.wl_server),
    };
    inhibit_manager.wlr_manager.events.new_inhibitor.add(&inhibit_manager.new_idle_inhibitor);
}

pub fn deinit(inhibit_manager: *IdleInhibitManager) void {
    while (inhibit_manager.inhibitors.pop()) |inhibitor| {
        inhibitor.data.destroy.link.remove();
        util.gpa.destroy(inhibitor);
    }
    inhibit_manager.new_idle_inhibitor.link.remove();
}

pub fn checkActive(inhibit_manager: *IdleInhibitManager) void {
    var inhibited = false;
    var it = inhibit_manager.inhibitors.first;
    while (it) |node| : (it = node.next) {
        const node_data = SceneNodeData.fromSurface(node.data.wlr_inhibitor.surface) orelse continue;
        switch (node_data.data) {
            .view => |view| {
                if (view.current.output != null and
                    view.current.tags & view.current.output.?.current.tags != 0)
                {
                    inhibited = true;
                    break;
                }
            },
            .layer_surface => |layer_surface| {
                if (layer_surface.wlr_layer_surface.surface.mapped) {
                    inhibited = true;
                    break;
                }
            },
            .lock_surface, .override_redirect => {
                inhibited = true;
                break;
            },
        }
    }

    server.input_manager.idle_notifier.setInhibited(inhibited);
}

fn handleNewIdleInhibitor(listener: *wl.Listener(*wlr.IdleInhibitorV1), inhibitor: *wlr.IdleInhibitorV1) void {
    const inhibit_manager: *IdleInhibitManager = @fieldParentPtr("new_idle_inhibitor", listener);
<<<<<<< HEAD
    const inhibitor_node = util.gpa.create(std.TailQueue(IdleInhibitor).Node) catch return;
=======
    const inhibitor_node = util.gpa.create(std.DoublyLinkedList(IdleInhibitor).Node) catch return;
>>>>>>> b8ec0279
    inhibitor_node.data.init(inhibitor, inhibit_manager) catch {
        util.gpa.destroy(inhibitor_node);
        return;
    };

    inhibit_manager.inhibitors.append(inhibitor_node);

    inhibit_manager.checkActive();
}<|MERGE_RESOLUTION|>--- conflicted
+++ resolved
@@ -79,11 +79,7 @@
 
 fn handleNewIdleInhibitor(listener: *wl.Listener(*wlr.IdleInhibitorV1), inhibitor: *wlr.IdleInhibitorV1) void {
     const inhibit_manager: *IdleInhibitManager = @fieldParentPtr("new_idle_inhibitor", listener);
-<<<<<<< HEAD
-    const inhibitor_node = util.gpa.create(std.TailQueue(IdleInhibitor).Node) catch return;
-=======
     const inhibitor_node = util.gpa.create(std.DoublyLinkedList(IdleInhibitor).Node) catch return;
->>>>>>> b8ec0279
     inhibitor_node.data.init(inhibitor, inhibit_manager) catch {
         util.gpa.destroy(inhibitor_node);
         return;
