// This file is part of river, a dynamic tiling wayland compositor.
//
// Copyright 2022 The River Developers
//
// This program is free software: you can redistribute it and/or modify
// it under the terms of the GNU General Public License as published by
// the Free Software Foundation, version 3.
//
// This program is distributed in the hope that it will be useful,
// but WITHOUT ANY WARRANTY; without even the implied warranty of
// MERCHANTABILITY or FITNESS FOR A PARTICULAR PURPOSE. See the
// GNU General Public License for more details.
//
// You should have received a copy of the GNU General Public License
// along with this program. If not, see <https://www.gnu.org/licenses/>.

const IdleInhibitor = @This();

const std = @import("std");
const wlr = @import("wlroots");
const wl = @import("wayland").server.wl;

const server = &@import("main.zig").server;
const util = @import("util.zig");

const IdleInhibitManager = @import("IdleInhibitManager.zig");

inhibit_manager: *IdleInhibitManager,
wlr_inhibitor: *wlr.IdleInhibitorV1,

destroy: wl.Listener(*wlr.Surface) = wl.Listener(*wlr.Surface).init(handleDestroy),

pub fn init(
    inhibitor: *IdleInhibitor,
    wlr_inhibitor: *wlr.IdleInhibitorV1,
    inhibit_manager: *IdleInhibitManager,
) !void {
    inhibitor.* = .{
        .inhibit_manager = inhibit_manager,
        .wlr_inhibitor = wlr_inhibitor,
    };
    wlr_inhibitor.events.destroy.add(&inhibitor.destroy);

    inhibit_manager.checkActive();
}

fn handleDestroy(listener: *wl.Listener(*wlr.Surface), _: *wlr.Surface) void {
    const inhibitor: *IdleInhibitor = @fieldParentPtr("destroy", listener);

    inhibitor.destroy.link.remove();

<<<<<<< HEAD
    const node: *std.TailQueue(IdleInhibitor).Node = @fieldParentPtr("data", inhibitor);
=======
    const node: *std.DoublyLinkedList(IdleInhibitor).Node = @fieldParentPtr("data", inhibitor);
>>>>>>> b8ec0279
    server.idle_inhibit_manager.inhibitors.remove(node);

    inhibitor.inhibit_manager.checkActive();

    util.gpa.destroy(node);
}<|MERGE_RESOLUTION|>--- conflicted
+++ resolved
@@ -49,11 +49,7 @@
 
     inhibitor.destroy.link.remove();
 
-<<<<<<< HEAD
-    const node: *std.TailQueue(IdleInhibitor).Node = @fieldParentPtr("data", inhibitor);
-=======
     const node: *std.DoublyLinkedList(IdleInhibitor).Node = @fieldParentPtr("data", inhibitor);
->>>>>>> b8ec0279
     server.idle_inhibit_manager.inhibitors.remove(node);
 
     inhibitor.inhibit_manager.checkActive();
