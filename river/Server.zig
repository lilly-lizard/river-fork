--- conflicted
+++ resolved
@@ -85,11 +85,8 @@
 
 foreign_toplevel_manager: *wlr.ForeignToplevelManagerV1,
 
-<<<<<<< HEAD
-=======
 foreign_toplevel_list: *wlr.ExtForeignToplevelListV1,
 
->>>>>>> b8ec0279
 tearing_control_manager: *wlr.TearingControlManagerV1,
 
 alpha_modifier: *wlr.AlphaModifierV1,
@@ -169,11 +166,8 @@
 
         .foreign_toplevel_manager = try wlr.ForeignToplevelManagerV1.create(wl_server),
 
-<<<<<<< HEAD
-=======
         .foreign_toplevel_list = try wlr.ExtForeignToplevelListV1.create(wl_server, 1),
 
->>>>>>> b8ec0279
         .tearing_control_manager = try wlr.TearingControlManagerV1.create(wl_server, 1),
 
         .alpha_modifier = try wlr.AlphaModifierV1.create(wl_server),
@@ -190,15 +184,6 @@
     };
 
     if (renderer.getTextureFormats(@intFromEnum(wlr.BufferCap.dmabuf)) != null) {
-<<<<<<< HEAD
-        // wl_drm is a legacy interface and all clients should switch to linux_dmabuf.
-        // However, enough widely used clients still rely on wl_drm that the pragmatic option
-        // is to keep it around for the near future.
-        // TODO remove wl_drm support
-        server.drm = try wlr.Drm.create(wl_server, renderer);
-
-=======
->>>>>>> b8ec0279
         server.linux_dmabuf = try wlr.LinuxDmabufV1.createWithRenderer(wl_server, 4, renderer);
     }
     if (renderer.features.timeline and backend.features.timeline) {
@@ -314,17 +299,12 @@
 
 /// Returns true if the global is allowlisted for security contexts
 fn allowlist(server: *Server, global: *const wl.Global) bool {
-<<<<<<< HEAD
-    if (server.drm) |drm| if (global == drm.global) return true;
-    if (server.linux_dmabuf) |linux_dmabuf| if (global == linux_dmabuf.global) return true;
-=======
     if (server.linux_dmabuf) |linux_dmabuf| {
         if (global == linux_dmabuf.global) return true;
     }
     if (server.linux_drm_syncobj_manager) |linux_drm_syncobj_manager| {
         if (global == linux_drm_syncobj_manager.global) return true;
     }
->>>>>>> b8ec0279
 
     // We must use the getInterface() approach for dynamically created globals
     // such as wl_output and wl_seat since the wl_global_create() function will
@@ -530,11 +510,7 @@
     _: *wl.Listener(*wlr.CursorShapeManagerV1.event.RequestSetShape),
     event: *wlr.CursorShapeManagerV1.event.RequestSetShape,
 ) void {
-<<<<<<< HEAD
-    const seat: *Seat = @ptrFromInt(event.seat_client.seat.data);
-=======
     const seat: *Seat = @alignCast(@ptrCast(event.seat_client.seat.data));
->>>>>>> b8ec0279
 
     if (event.tablet_tool) |wp_tool| {
         assert(event.device_type == .tablet_tool);
