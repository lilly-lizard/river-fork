// This file is part of river, a dynamic tiling wayland compositor.
//
// Copyright 2020 The River Developers
//
// This program is free software: you can redistribute it and/or modify
// it under the terms of the GNU General Public License as published by
// the Free Software Foundation, version 3.
//
// This program is distributed in the hope that it will be useful,
// but WITHOUT ANY WARRANTY; without even the implied warranty of
// MERCHANTABILITY or FITNESS FOR A PARTICULAR PURPOSE. See the
// GNU General Public License for more details.
//
// You should have received a copy of the GNU General Public License
// along with this program. If not, see <https://www.gnu.org/licenses/>.

const std = @import("std");
const assert = std.debug.assert;

const Seat = @import("Seat.zig");

pub const Direction = enum {
    next,
    previous,
};

pub const PhysicalDirection = enum {
    up,
    down,
    left,
    right,
};

pub const Orientation = enum {
    horizontal,
    vertical,
};

// zig fmt: off
const command_impls = std.ComptimeStringMap(
    *const fn (*Seat, []const [:0]const u8, *?[]const u8) Error!void,
    .{
        .{ "attach-mode",               @import("command/attach_mode.zig").defaultAttachMode },
        .{ "background-color",          @import("command/config.zig").backgroundColor },
        .{ "border-color-focused",      @import("command/config.zig").borderColorFocused },
        .{ "border-color-unfocused",    @import("command/config.zig").borderColorUnfocused },
        .{ "border-color-urgent",       @import("command/config.zig").borderColorUrgent },
        .{ "border-width",              @import("command/config.zig").borderWidth },
        .{ "close",                     @import("command/close.zig").close },
        .{ "declare-mode",              @import("command/declare_mode.zig").declareMode },
<<<<<<< HEAD
        .{ "decrement-min-focused-tag", @import("command/tags-increment.zig").decrementMinFocusedTag },
        .{ "decrement-min-view-tag",    @import("command/tags-increment.zig").decrementMinViewTag },
=======
        .{ "default-attach-mode",       @import("command/attach_mode.zig").defaultAttachMode },
>>>>>>> 69a51cad
        .{ "default-layout",            @import("command/layout.zig").defaultLayout },
        .{ "enter-mode",                @import("command/enter_mode.zig").enterMode },
        .{ "exit",                      @import("command/exit.zig").exit },
        .{ "focus-follows-cursor",      @import("command/focus_follows_cursor.zig").focusFollowsCursor },
        .{ "focus-output",              @import("command/output.zig").focusOutput },
        .{ "focus-previous-tags",       @import("command/tags.zig").focusPreviousTags },
        .{ "focus-view",                @import("command/view_operations.zig").focusView },
        .{ "hide-cursor",               @import("command/cursor.zig").cursor },
        .{ "increment-min-focused-tag", @import("command/tags-increment.zig")    .incrementMinFocusedTag },
        .{ "increment-min-view-tag",    @import("command/tags-increment.zig")    .incrementMinViewTag },
        .{ "input",                     @import("command/input.zig").input },
        .{ "keyboard-group-add",        @import("command/keyboard_group.zig").keyboardGroupAdd },
        .{ "keyboard-group-create",     @import("command/keyboard_group.zig").keyboardGroupCreate },
        .{ "keyboard-group-destroy",    @import("command/keyboard_group.zig").keyboardGroupDestroy },
        .{ "keyboard-group-remove",     @import("command/keyboard_group.zig").keyboardGroupRemove },
        .{ "keyboard-layout",           @import("command/keyboard.zig").keyboardLayout },
        .{ "keyboard-layout-file",      @import("command/keyboard.zig").keyboardLayoutFile },
        .{ "list-input-configs",        @import("command/input.zig").listInputConfigs},
        .{ "list-inputs",               @import("command/input.zig").listInputs },
        .{ "list-rules",                @import("command/rule.zig").listRules},
        .{ "map",                       @import("command/map.zig").map },
        .{ "map-pointer",               @import("command/map.zig").mapPointer },
        .{ "map-switch",                @import("command/map.zig").mapSwitch },
        .{ "move",                      @import("command/move.zig").move },
        .{ "output-attach-mode",        @import("command/attach_mode.zig").outputAttachMode },
        .{ "output-layout",             @import("command/layout.zig").outputLayout },
        .{ "resize",                    @import("command/move.zig").resize },
        .{ "rule-add",                  @import("command/rule.zig").ruleAdd },
        .{ "rule-del",                  @import("command/rule.zig").ruleDel },
        .{ "send-layout-cmd",           @import("command/layout.zig").sendLayoutCmd },
        .{ "send-to-output",            @import("command/output.zig").sendToOutput },
        .{ "send-to-previous-tags",     @import("command/tags.zig").sendToPreviousTags },
        .{ "set-cursor-warp",           @import("command/config.zig").setCursorWarp },
        .{ "set-focused-tags",          @import("command/tags.zig").setFocusedTags },
        .{ "set-repeat",                @import("command/set_repeat.zig").setRepeat },
        .{ "set-view-tags",             @import("command/tags.zig").setViewTags },
        .{ "snap",                      @import("command/move.zig").snap },
        .{ "spawn",                     @import("command/spawn.zig").spawn },
        .{ "spawn-tagmask",             @import("command/tags.zig").spawnTagmask },
        .{ "swap",                      @import("command/view_operations.zig").swap},
        .{ "toggle-float",              @import("command/toggle_float.zig").toggleFloat },
        .{ "toggle-focused-tags",       @import("command/tags.zig").toggleFocusedTags },
        .{ "toggle-fullscreen",         @import("command/toggle_fullscreen.zig").toggleFullscreen },
        .{ "toggle-view-tags",          @import("command/tags.zig").toggleViewTags },
        .{ "unmap",                     @import("command/map.zig").unmap },
        .{ "unmap-pointer",             @import("command/map.zig").unmapPointer },
        .{ "unmap-switch",              @import("command/map.zig").unmapSwitch },
        .{ "xcursor-theme",             @import("command/xcursor_theme.zig").xcursorTheme },
        .{ "zoom",                      @import("command/zoom.zig").zoom },
    },
);
// zig fmt: on

pub const Error = error{
    NoCommand,
    UnknownCommand,
    NotEnoughArguments,
    TooManyArguments,
    Overflow,
    InvalidButton,
    InvalidCharacter,
    InvalidDirection,
    InvalidGlob,
    InvalidPhysicalDirection,
    InvalidOutputIndicator,
    InvalidOrientation,
    InvalidRgba,
    InvalidValue,
    CannotReadFile,
    CannotParseFile,
    UnknownOption,
    ConflictingOptions,
    OutOfMemory,
    Other,
};

/// Run a command for the given Seat. The `args` parameter is similar to the
/// classic argv in that the command to be run is passed as the first argument.
/// The optional slice passed as the out parameter must initially be set to
/// null. If the command produces output or Error.Other is returned, the slice
/// will be set to the output of the command or a failure message, respectively.
/// The caller is then responsible for freeing that slice, which will be
/// allocated using the provided allocator.
pub fn run(
    seat: *Seat,
    args: []const [:0]const u8,
    out: *?[]const u8,
) Error!void {
    assert(out.* == null);
    if (args.len == 0) return Error.NoCommand;
    const impl_fn = command_impls.get(args[0]) orelse return Error.UnknownCommand;
    try impl_fn(seat, args, out);
}

/// Return a short error message for the given error. Passing Error.Other is invalid.
pub fn errToMsg(err: Error) [:0]const u8 {
    return switch (err) {
        Error.NoCommand => "no command given",
        Error.UnknownCommand => "unknown command",
        Error.UnknownOption => "unknown option",
        Error.ConflictingOptions => "options conflict",
        Error.NotEnoughArguments => "not enough arguments",
        Error.TooManyArguments => "too many arguments",
        Error.Overflow => "value out of bounds",
        Error.InvalidButton => "invalid button",
        Error.InvalidCharacter => "invalid character in argument",
        Error.InvalidDirection => "invalid direction. Must be 'next' or 'previous'",
        Error.InvalidGlob => "invalid glob. '*' is only allowed as the first and/or last character",
        Error.InvalidPhysicalDirection => "invalid direction. Must be 'up', 'down', 'left' or 'right'",
        Error.InvalidOutputIndicator => "invalid indicator for an output. Must be 'next', 'previous', 'up', 'down', 'left', 'right' or a valid output name",
        Error.InvalidOrientation => "invalid orientation. Must be 'horizontal', or 'vertical'",
        Error.InvalidRgba => "invalid color format, must be hexadecimal 0xRRGGBB or 0xRRGGBBAA",
        Error.InvalidValue => "invalid value",
        Error.CannotReadFile => "cannot read file",
        Error.CannotParseFile => "cannot parse file",
        Error.OutOfMemory => "out of memory",
        Error.Other => unreachable,
    };
}<|MERGE_RESOLUTION|>--- conflicted
+++ resolved
@@ -48,12 +48,9 @@
         .{ "border-width",              @import("command/config.zig").borderWidth },
         .{ "close",                     @import("command/close.zig").close },
         .{ "declare-mode",              @import("command/declare_mode.zig").declareMode },
-<<<<<<< HEAD
         .{ "decrement-min-focused-tag", @import("command/tags-increment.zig").decrementMinFocusedTag },
         .{ "decrement-min-view-tag",    @import("command/tags-increment.zig").decrementMinViewTag },
-=======
         .{ "default-attach-mode",       @import("command/attach_mode.zig").defaultAttachMode },
->>>>>>> 69a51cad
         .{ "default-layout",            @import("command/layout.zig").defaultLayout },
         .{ "enter-mode",                @import("command/enter_mode.zig").enterMode },
         .{ "exit",                      @import("command/exit.zig").exit },
