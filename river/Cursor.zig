--- conflicted
+++ resolved
@@ -138,11 +138,7 @@
 /// Xcursor manager for the currently configured Xcursor theme.
 xcursor_manager: *wlr.XcursorManager,
 image: Image = .none,
-<<<<<<< HEAD
-image_surface_destroy: wl.Listener(*wlr.Surface) = wl.Listener(*wlr.Surface).init(handleImageSurfaceDestroy),
-=======
 image_surface_destroy: wl.Listener(*wlr.Surface) = .init(handleImageSurfaceDestroy),
->>>>>>> b8ec0279
 
 /// Number of distinct buttons currently pressed
 pressed_count: u32 = 0,
@@ -366,11 +362,7 @@
 /// Axis event is a scroll wheel or similiar
 fn handleAxis(listener: *wl.Listener(*wlr.Pointer.event.Axis), event: *wlr.Pointer.event.Axis) void {
     const cursor: *Cursor = @fieldParentPtr("axis", listener);
-<<<<<<< HEAD
-    const device: *InputDevice = @ptrFromInt(event.device.data);
-=======
     const device: *InputDevice = @alignCast(@ptrCast(event.device.data));
->>>>>>> b8ec0279
 
     cursor.seat.handleActivity();
     cursor.unhide();
@@ -667,11 +659,7 @@
     _: *wl.Listener(*wlr.Tablet.event.Axis),
     event: *wlr.Tablet.event.Axis,
 ) void {
-<<<<<<< HEAD
-    const device: *InputDevice = @ptrFromInt(event.device.data);
-=======
     const device: *InputDevice = @alignCast(@ptrCast(event.device.data));
->>>>>>> b8ec0279
     const tablet: *Tablet = @fieldParentPtr("device", device);
 
     device.seat.handleActivity();
@@ -685,11 +673,7 @@
     _: *wl.Listener(*wlr.Tablet.event.Proximity),
     event: *wlr.Tablet.event.Proximity,
 ) void {
-<<<<<<< HEAD
-    const device: *InputDevice = @ptrFromInt(event.device.data);
-=======
     const device: *InputDevice = @alignCast(@ptrCast(event.device.data));
->>>>>>> b8ec0279
     const tablet: *Tablet = @fieldParentPtr("device", device);
 
     device.seat.handleActivity();
@@ -703,11 +687,7 @@
     _: *wl.Listener(*wlr.Tablet.event.Tip),
     event: *wlr.Tablet.event.Tip,
 ) void {
-<<<<<<< HEAD
-    const device: *InputDevice = @ptrFromInt(event.device.data);
-=======
     const device: *InputDevice = @alignCast(@ptrCast(event.device.data));
->>>>>>> b8ec0279
     const tablet: *Tablet = @fieldParentPtr("device", device);
 
     device.seat.handleActivity();
@@ -721,11 +701,7 @@
     _: *wl.Listener(*wlr.Tablet.event.Button),
     event: *wlr.Tablet.event.Button,
 ) void {
-<<<<<<< HEAD
-    const device: *InputDevice = @ptrFromInt(event.device.data);
-=======
     const device: *InputDevice = @alignCast(@ptrCast(event.device.data));
->>>>>>> b8ec0279
     const tablet: *Tablet = @fieldParentPtr("device", device);
 
     device.seat.handleActivity();
@@ -1177,21 +1153,12 @@
         .passthrough => {
             cursor.updateFocusFollowsCursorTarget();
             if (!cursor.hidden) {
-<<<<<<< HEAD
-                var now: posix.timespec = undefined;
-                posix.clock_gettime(posix.CLOCK.MONOTONIC, &now) catch @panic("CLOCK_MONOTONIC not supported");
-=======
                 const now = posix.clock_gettime(.MONOTONIC) catch @panic("CLOCK_MONOTONIC not supported");
->>>>>>> b8ec0279
                 // 2^32-1 milliseconds is ~50 days, which is a realistic uptime.
                 // This means that we must wrap if the monotonic time is greater than
                 // 2^32-1 milliseconds and hope that clients don't get too confused.
                 const msec: u32 = @intCast(@rem(
-<<<<<<< HEAD
-                    now.tv_sec *% std.time.ms_per_s +% @divTrunc(now.tv_nsec, std.time.ns_per_ms),
-=======
                     now.sec *% std.time.ms_per_s +% @divTrunc(now.nsec, std.time.ns_per_ms),
->>>>>>> b8ec0279
                     math.maxInt(u32),
                 ));
                 cursor.passthrough(msec);
