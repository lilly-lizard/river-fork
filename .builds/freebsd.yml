--- conflicted
+++ resolved
@@ -30,22 +30,10 @@
   - https://gitlab.freedesktop.org/wlroots/wlroots.git
 tasks:
   - install_deps: |
-<<<<<<< HEAD
-      cd wayland
-      git checkout 1.23.0
-      meson setup build -Ddocumentation=false -Dtests=false --prefix /usr
-      sudo ninja -C build install
-      cd ..
-
-      cd wlroots
-      git checkout 0.18.0
-      meson setup build --auto-features=enabled -Drenderers=gles2 \
-=======
       cd wlroots
       git checkout 0.19.0
       meson setup build --auto-features=enabled -Drenderers=gles2 \
             -Dallocators=gbm \
->>>>>>> b8ec0279
             -Dcolor-management=disabled -Dlibliftoff=disabled \
             -Dexamples=false -Dwerror=false -Db_ndebug=false \
             -Dxcb-errors=disabled --prefix /usr
@@ -53,17 +41,10 @@
       cd ..
 
       # Eat Github's resources rather than the Zig Software Foundation's resources!
-<<<<<<< HEAD
-      wget -nv https://github.com/ifreund/zig-tarball-mirror/releases/download/0.13.0/zig-freebsd-x86_64-0.13.0.tar.xz
-      tar xf zig-freebsd-x86_64-0.13.0.tar.xz
-      sudo mv zig-freebsd-x86_64-0.13.0/zig /usr/bin/
-      sudo mv zig-freebsd-x86_64-0.13.0/lib /usr/lib/zig
-=======
       wget -nv https://github.com/ifreund/zig-tarball-mirror/releases/download/0.14.0/zig-freebsd-x86_64-0.14.0-unofficial.tar.xz
       tar xf zig-freebsd-x86_64-0.14.0-unofficial.tar.xz
       sudo mv zig-freebsd-x86_64-0.14.0-unofficial/zig /usr/bin/
       sudo mv zig-freebsd-x86_64-0.14.0-unofficial/lib /usr/lib/zig
->>>>>>> b8ec0279
   - build: |
       cd river
       zig build --summary all
